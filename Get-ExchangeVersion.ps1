<#
    .SYNOPSIS
    Retrieves Exchange server version information using registry for rollup info
    Outputs objects which can be post-processed or filtered.
       
    Michel de Rooij
    michel@eightwone.com
    http://eightwone.com
	
    THIS CODE IS MADE AVAILABLE AS IS, WITHOUT WARRANTY OF ANY KIND. THE ENTIRE 
    RISK OF THE USE OR THE RESULTS FROM THE USE OF THIS CODE REMAINS WITH THE USER.
	
    Version 2.0, March 6th 2024
	
	.DESCRIPTION
	Retrieves Exchange server version information using registry for rollup info
	Outputs objects which can be post-processed or filtered.

	.LINK
	http://eightwone.com

	Revision History
	---------------------------------------------------------------------
	1.0  Initial release
	1.1  Added support for Exchange Server 2013
         Renamed script to Get-ExchangeVersions.p1
    1.2  Added connectivity test
         Fixed patchless Exchange 2010 output issue
	1.3  Added Exchange 2016 support
    1.31 Fixed layout bug for 4-digit build no.
    1.32 Added EMS check
         Renamed to Get-ExchangeVersion
    1.33 Added Exchange Server 2019 support
    1.40 Added ComputerName parameter
         Default operation mode is against local host
         Made pipeline friendly
         Small optimizations
    2.00 Added Site in output
         Added EMS-less operating mode (uses AD)

	.EXAMPLE
	Get-ExchangeVersion.ps1

    .EXAMPLE
    Get-ExchangeVersion.ps1 -Name EX1
#>
#Requires -Version 3.0
Param(
    [parameter( Position=0, Mandatory=$false, ValueFromPipelineByPropertyName=$true)] 
    [alias('Name')]
    [string[]]$ComputerName
)

Begin {
<<<<<<< HEAD
    # Script doesn't works for these roles and only for indicated versions (as reported by Exchange, not AD)
    $NonValidRoles= ( 'ProvisionedServer', 'Edge')
    $ValidVersions= 8, 14, 15
    #MBX=2,CAS=4,UM=16,HT=32,Edge=64 multirole servers:CAS/HT=36,CAS/MBX/HT=38,CAS/UM=20,E2k13 MBX=54,E2K13 CAS=16385,E2k13 CAS/MBX=16439
    $ValidMsExchCurrentServerRole= 2,4,16,20,32,36,38,54,64,16385,16439
=======
    # Scripts doesn't works for these roles and only for indicated versions
    $NonValidRoles = ( 'ProvisionedServer', 'Edge')
    $ValidVersions = 8, 14, 15
>>>>>>> b5f7cd13

    Function getExchVersion {
        Param(
            $Server
        )
		switch ( $Server.AdminDisplayVersion.Major) {
			8 {
				$prodguid = "461C2B4266EDEF444B864AD6D9E5B613"
				break
			}
			14 {
				$prodguid = "AE1D439464EB1B8488741FFA028E291C"
				break
			}
			15 {
				switch( $Server.AdminDisplayVersion.Minor) {
					0 {
						$prodguid = "AE1D439464EB1B8488741FFA028E291C"
						break
					}
					1 {
						$prodguid = "442189DC8B9EA5040962A6BED9EC1F1F"
						break
					}
					2 {
						$prodguid = "442189DC8B9EA5040962A6BED9EC1F1F"
						break
					}
					default {
						Write-Error ('Unknown minor version: {0}' -f $Server.AdminDisplayVersion)
						return $null
					}
				}
			}
			default {
				Write-Error ('Unknown major version: {0}' -f $Server.AdminDisplayVersion)
				return $null
			}
		}
		$reg = [Microsoft.Win32.RegistryKey]::OpenRemoteBaseKey( 'LocalMachine', $Server)
		$MainKey= 'SOFTWARE\Microsoft\Windows\CurrentVersion\Installer\UserData\S-1-5-18\Products\{0}\' -f $prodguid

		$displayVersion= $reg.OpenSubKey( ('{0}\InstallProperties' -f $MainKey)).GetValue( 'DisplayVersion')
		$exchVersionRegex = [regex]::match( $displayVersion, '^(?:(\d+)\.)?(?:(\d+)\.)?(?:(\d+)\.)?(\d+)$')
		$maxMajor = $exchVersionRegex.captures.groups[1].value
		$maxMinor = $exchVersionRegex.captures.groups[2].value
		$maxBuild = $exchVersionRegex.captures.groups[3].value
		$maxRevision = $exchVersionRegex.captures.groups[4].value
		$updates = $reg.OpenSubKey( ('{0}\Patches' -f $MainKey)).GetSubKeyNames()
		If( $Updates) {
			ForEach ($updatekey in $updates) {
				$update = $reg.OpenSubKey( ('{0}\Patches\{1}' -f $MainKey, $updatekey)).GetValue( 'DisplayName')
				$fullversion = [regex]::match( $update, '[0-9\.]*$').value
				$exchPatchVersionRegex = [regex]::match( $fullversion, '^(?:(\d+)\.)?(?:(\d+)\.)?(?:(\d+)\.)?(\d+)$')
				[Uint32]$build = $exchPatchVersionRegex.captures.groups[3].value
				[Uint32]$revision = $exchPatchVersionRegex.captures.groups[4].value
				If ($build -gt $maxBuild -or $build -ge $maxBuild -and $revision -gt $maxRevision) {
					$maxBuild = $build
					$maxRevision = $revision
				}
			}
		}
		return ('{0}.{1}.{2}.{3}' -f $maxMajor, $maxMinor, $maxBuild, $maxRevision)
    }

    $ExchangeLessMode= $False
    If( -not( Get-Command Get-ExchangeServer -ErrorAction SilentlyContinue)) {
        If( -not( Get-Command Get-ADObject -ErrorAction SilentlyContinue)) {
            Throw 'Exchange Management Shell not loaded and Active Directory module not available.'
        }
        Else {
            Write-Warning ('Using Active Directory information, will only report CU level')
            $ExchangeLessMode= $True
        }
    }
}
Process {
    If($null -eq $ComputerName) {
<<<<<<< HEAD
        If( $ExchangeLessMode) {
            $ComputerName= Get-ADObject -Filter "objectCategory -eq 'msExchExchangeServer'" -SearchBase (Get-ADRootDSE).ConfigurationNamingContext
        }
        Else {
            $ComputerName= Get-ExchangeServer -Identity $ENV:COMPUTERNAME
        }
=======
        $ComputerName = Get-ExchangeServer -Identity $ENV:COMPUTERNAME
>>>>>>> b5f7cd13
    }
    $ComputerName | ForEach-Object {

        If( 'Microsoft.Exchange.Data.Directory.Management.ExchangeServer' -eq $_.getType().FullName) {
            $ThisServer= $_
        }
        Else {
            If( $ExchangeLessMode) {
                # Retrieve object with necessary properties
                $ThisServer= $_ | Get-ADObject -Properties *
            }
            Else {
                $ThisServer= Get-ExchangeServer -Identity $_
            }
        }

        $outObj= New-Object Object

        If( $ExchangeLessMode) {
            $outObj | Add-Member -MemberType NoteProperty Server -Value $ThisServer.CN
        }
        Else {
            $outObj | Add-Member -MemberType NoteProperty Server -Value $ThisServer.Name
        }

        # Only try remote reg access when not using EMS or when using EMS and it's not Edge server role
        $bValid= $False
        If( $ExchangeLessMode) {
            If( $ThisServer.MsExchCurrentServerRoles -in $ValidMsExchCurrentServerRole) {
                Write-Warning ('Script does not work on Exchange server {0} with msExchCurrentServerRoles #{1}' -f $outobj.Server, $ThisServer.MsExchCurrentServerRoles)
            }
        }
        Else {
            If ($ValidVersions -contains $ThisServer.AdminDisplayVersion.Major) {
                If( $NonValidRoles.Contains( $ThisServer.ServerRole)) {
                    Write-Warning ('Script does not work on Exchange server {0} with roles {1}' -f $outobj.Server, ($NonValidRoles -join ','))
                }
                Else {
                    $bValid= $True
                }

            }
            Else {
                Write-Warning ('Script does not work on Exchange server {0} with version {1}' -f $outobj.Server, $ThisServer.AdminDisplayVersion.Major)
            }
	    }

        $bOnline= Test-Connection -ComputerName $outobj.Server -Count 1 -ErrorAction SilentlyContinue

        If( $ExchangeLessMode) {
            $outObj | Add-Member -MemberType NoteProperty -Name Site -Value (($ThisServer.msExchServerSite -split ',')[0] -split '=')[1]
        }
        Else {
            $outObj | Add-Member -MemberType NoteProperty -Name Site -Value ($ThisServer.Site -split '/')[-1]
        }

        If( $bValid -and $bOnline) {
            $outObj | Add-Member -MemberType NoteProperty -Name Accessible -Value $true
            If( $ExchangeLessMode) {
            }
<<<<<<< HEAD
            Else {
                $exVer= getExchVersion -Server $ThisServer 
                $outObj | Add-Member -MemberType NoteProperty -Name ExchangeVersion -Value $exVer
            }
        }
        Else {
            $outObj | Add-Member -MemberType NoteProperty Accessible $false
            $outObj | Add-Member -MemberType NoteProperty ExchangeVersion "N/A"
        }

        If( $ExchangeLessMode) {
            $outObj | Add-Member -MemberType NoteProperty -Name AdminVersion -Value $ThisServer.serialNumber[0]
        }
        Else {
            $outObj | Add-Member -MemberType NoteProperty -Name AdminVersion -Value $ThisServer.AdminDisplayVersion
        }

        $outObj
=======
	}
	Else {
            Write-Warning ('Script does not work on Exchange server {0} with version {1}' -f $ThisServer.Name, $ThisServer.AdminDisplayVersion.Major)
	}

	$bOnline= Test-Connection $ThisServer.Name -Count 1 -ErrorAction SilentlyContinue

	$outObj = New-Object Object
	$outObj | Add-Member -MemberType NoteProperty Server $ThisServer.Name
	If( $bValid -and $bOnline) {
		$outObj | Add-Member -MemberType NoteProperty Accessible $true
		$outObj | Add-Member -MemberType NoteProperty AdminVersion $ThisServer.AdminDisplayVersion
		$exVer = getExchVersion -Server $ThisServer
		$outObj | Add-Member -MemberType NoteProperty ExchangeVersion $exVer
	}
	Else {
		$outObj | Add-Member -MemberType NoteProperty Accessible $false
		$outObj | Add-Member -MemberType NoteProperty AdminVersion "N/A"
		$outObj | Add-Member -MemberType NoteProperty ExchangeVersion "N/A"
	}
	$outObj
>>>>>>> b5f7cd13
    }
}
End {

}<|MERGE_RESOLUTION|>--- conflicted
+++ resolved
@@ -52,17 +52,11 @@
 )
 
 Begin {
-<<<<<<< HEAD
     # Script doesn't works for these roles and only for indicated versions (as reported by Exchange, not AD)
     $NonValidRoles= ( 'ProvisionedServer', 'Edge')
     $ValidVersions= 8, 14, 15
     #MBX=2,CAS=4,UM=16,HT=32,Edge=64 multirole servers:CAS/HT=36,CAS/MBX/HT=38,CAS/UM=20,E2k13 MBX=54,E2K13 CAS=16385,E2k13 CAS/MBX=16439
     $ValidMsExchCurrentServerRole= 2,4,16,20,32,36,38,54,64,16385,16439
-=======
-    # Scripts doesn't works for these roles and only for indicated versions
-    $NonValidRoles = ( 'ProvisionedServer', 'Edge')
-    $ValidVersions = 8, 14, 15
->>>>>>> b5f7cd13
 
     Function getExchVersion {
         Param(
@@ -141,16 +135,12 @@
 }
 Process {
     If($null -eq $ComputerName) {
-<<<<<<< HEAD
         If( $ExchangeLessMode) {
             $ComputerName= Get-ADObject -Filter "objectCategory -eq 'msExchExchangeServer'" -SearchBase (Get-ADRootDSE).ConfigurationNamingContext
         }
         Else {
             $ComputerName= Get-ExchangeServer -Identity $ENV:COMPUTERNAME
         }
-=======
-        $ComputerName = Get-ExchangeServer -Identity $ENV:COMPUTERNAME
->>>>>>> b5f7cd13
     }
     $ComputerName | ForEach-Object {
 
@@ -211,7 +201,6 @@
             $outObj | Add-Member -MemberType NoteProperty -Name Accessible -Value $true
             If( $ExchangeLessMode) {
             }
-<<<<<<< HEAD
             Else {
                 $exVer= getExchVersion -Server $ThisServer 
                 $outObj | Add-Member -MemberType NoteProperty -Name ExchangeVersion -Value $exVer
@@ -230,29 +219,6 @@
         }
 
         $outObj
-=======
-	}
-	Else {
-            Write-Warning ('Script does not work on Exchange server {0} with version {1}' -f $ThisServer.Name, $ThisServer.AdminDisplayVersion.Major)
-	}
-
-	$bOnline= Test-Connection $ThisServer.Name -Count 1 -ErrorAction SilentlyContinue
-
-	$outObj = New-Object Object
-	$outObj | Add-Member -MemberType NoteProperty Server $ThisServer.Name
-	If( $bValid -and $bOnline) {
-		$outObj | Add-Member -MemberType NoteProperty Accessible $true
-		$outObj | Add-Member -MemberType NoteProperty AdminVersion $ThisServer.AdminDisplayVersion
-		$exVer = getExchVersion -Server $ThisServer
-		$outObj | Add-Member -MemberType NoteProperty ExchangeVersion $exVer
-	}
-	Else {
-		$outObj | Add-Member -MemberType NoteProperty Accessible $false
-		$outObj | Add-Member -MemberType NoteProperty AdminVersion "N/A"
-		$outObj | Add-Member -MemberType NoteProperty ExchangeVersion "N/A"
-	}
-	$outObj
->>>>>>> b5f7cd13
     }
 }
 End {
